--- conflicted
+++ resolved
@@ -51,17 +51,17 @@
 struct Landmark
 {
   Landmark() = default;
-  Landmark(const Vec3& pos3d, const Observations& observations = Observations())
+  Landmark(const Vec3& pos3d, 
+           const Observations& observations = Observations(), 
+           const image::RGBColor &color = image::WHITE)
     : X(pos3d)
     , obs(observations)
+    , rgb(color)
   {}
   
   Observations obs;
   Vec3 X;
-  openMVG::image::RGBColor rgb;    //!> the color associated to the point
-
-  /// default constructor setting the color to white
-  Landmark() : rgb(openMVG::image::WHITE) {}
+  image::RGBColor rgb;    //!> the color associated to the point
 
   // Serialization
   template <class Archive>
@@ -80,25 +80,20 @@
     std::vector<double> point(3);
     std::vector<int> color(3);
     ar(cereal::make_nvp("X", point ));
-<<<<<<< HEAD
-    X << point[0], point[1], point[2];
-	try
-	{
-	  // compatibility with older versions
-	  ar(cereal::make_nvp("rgb", color ));
-	  rgb = openMVG::image::RGBColor( color[0], color[1], color[2] );
-	}
-	catch( cereal::Exception e )
-	{
-	  // if it fails just use a default color
-	  rgb = openMVG::image::WHITE;
-	}
-
-=======
     X = Eigen::Map<const Vec3>(&point[0]);
->>>>>>> 0cec5373
-    ar(cereal::make_nvp("observations", obs));
-  }
+    try
+    {
+      // compatibility with older versions
+      ar(cereal::make_nvp("rgb", color ));
+      rgb = openMVG::image::RGBColor( color[0], color[1], color[2] );
+    }
+    catch( cereal::Exception e )
+    {
+      // if it fails just use a default color
+      rgb = openMVG::image::WHITE;
+    }
+      ar(cereal::make_nvp("observations", obs));
+    }
 };
 
 } // namespace sfm
