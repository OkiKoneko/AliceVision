--- conflicted
+++ resolved
@@ -16,13 +16,12 @@
 #include <aliceVision/matchingImageCollection/matchingCommon.hpp>
 #include <aliceVision/matchingImageCollection/ImageCollectionMatcher_generic.hpp>
 #include <aliceVision/matchingImageCollection/ImageCollectionMatcher_cascadeHashing.hpp>
-#include <aliceVision/matchingImageCollection/GeometricModel.hpp>
 #include <aliceVision/matchingImageCollection/GeometricFilter.hpp>
 #include <aliceVision/matchingImageCollection/GeometricFilterMatrix_F_AC.hpp>
 #include <aliceVision/matchingImageCollection/GeometricFilterMatrix_E_AC.hpp>
 #include <aliceVision/matchingImageCollection/GeometricFilterMatrix_H_AC.hpp>
 #include <aliceVision/matchingImageCollection/GeometricFilterMatrix_HGrowing.hpp>
-#include <aliceVision/matchingImageCollection/geometricFilterType.hpp>
+#include <aliceVision/matchingImageCollection/GeometricFilterType.hpp>
 #include <aliceVision/matching/pairwiseAdjacencyDisplay.hpp>
 #include <aliceVision/matching/io.hpp>
 #include <aliceVision/system/Timer.hpp>
@@ -91,12 +90,7 @@
 
   // user optional parameters
 
-<<<<<<< HEAD
-  std::string geometricModelsName = matchingImageCollection::EGeometricModel_enumToString(matchingImageCollection::EGeometricModel::FUNDAMENTAL_MATRIX);
-=======
-  std::string featuresFolder = "";
-  std::string geometricModel = matchingImageCollection::EGeometricFilterType_enumToString(matchingImageCollection::EGeometricFilterType::FUNDAMENTAL_MATRIX);
->>>>>>> 307ba988
+  std::string geometricFilterTypeName = matchingImageCollection::EGeometricFilterType_enumToString(matchingImageCollection::EGeometricFilterType::FUNDAMENTAL_MATRIX);
   std::string describerTypesName = feature::EImageDescriberType_enumToString(feature::EImageDescriberType::SIFT);
   float distRatio = 0.8f;
   std::string predefinedPairList;
@@ -133,13 +127,8 @@
 
   po::options_description optionalParams("Optional parameters");
   optionalParams.add_options()
-<<<<<<< HEAD
-    ("geometricModel,g", po::value<std::string>(&geometricModelsName)->default_value(geometricModelsName),
-      matchingImageCollection::EGeometricModel_informations().c_str())
-=======
-    ("geometricModel,g", po::value<std::string>(&geometricModel)->default_value(geometricModel),
+    ("geometricFilterType,g", po::value<std::string>(&geometricFilterTypeName)->default_value(geometricFilterTypeName),
       matchingImageCollection::EGeometricFilterType_informations().c_str())
->>>>>>> 307ba988
     ("describerTypes,d", po::value<std::string>(&describerTypesName)->default_value(describerTypesName),
       feature::EImageDescriberType_informations().c_str())
     ("imagePairsList,l", po::value<std::string>(&predefinedPairList)->default_value(predefinedPairList),
@@ -230,21 +219,13 @@
     return EXIT_FAILURE;
   }
 
-<<<<<<< HEAD
-  const std::vector<matchingImageCollection::EGeometricModel> geometricModelsToCompute = matchingImageCollection::EGeometricModel_stringToEnums(geometricModelsName);
-=======
-  if(featuresFolder.empty())
-  {
-    ALICEVISION_LOG_INFO("Using matchesFolder as featuresFolder");
-    featuresFolder = matchesFolder;
-  }
+  const matchingImageCollection::EGeometricFilterType geometricFilterType = matchingImageCollection::EGeometricFilterType_stringToEnum(geometricFilterTypeName);
 
   if(describerTypesName.empty())
   {
     ALICEVISION_LOG_ERROR("Empty option: --describerMethods");
     return EXIT_FAILURE;
   }
->>>>>>> 307ba988
 
   // Feature matching
   // a. Load SfMData Views & intrinsics data
@@ -310,11 +291,7 @@
 
   // load the corresponding view regions
   RegionsPerView regionPerView;
-<<<<<<< HEAD
   if(!sfm::loadRegionsPerView(regionPerView, sfmData, featuresFolders, describerTypes, filter))
-=======
-  if(!sfm::loadRegionsPerView(regionPerView, sfmData, featuresFolder, describerTypes, filter))
->>>>>>> 307ba988
   {
     ALICEVISION_LOG_ERROR("Invalid regions in '" + sfmDataFilename + "'");
     return EXIT_FAILURE;
@@ -342,18 +319,18 @@
     return rangeSize ? EXIT_SUCCESS : EXIT_FAILURE;
   }
 
-  if (matchingImageCollection::EGeometricFilterType_stringToEnum(geometricModel) == matchingImageCollection::HOMOGRAPHY_GROWING)
-  {
-    // sort putative matches according to their Lowe ratio 
-    // This is suggested by [F.Srajer, 2016]: the matches used to be the seeds of the homographies growing are chosen according 
+  if(geometricFilterType == EGeometricFilterType::HOMOGRAPHY_GROWING)
+  {
+    // sort putative matches according to their Lowe ratio
+    // This is suggested by [F.Srajer, 2016]: the matches used to be the seeds of the homographies growing are chosen according
     // to the putative matches order. This modification should improve recall.
-    for(auto& imgPair: mapPutativesMatches) 
-    {
-      for(auto& descType: imgPair.second) 
-      { 
-        IndMatches & matches = descType.second; 
-        sortMatches_byDistanceRatio(matches); 
-      } 
+    for(auto& imgPair: mapPutativesMatches)
+    {
+      for(auto& descType: imgPair.second)
+      {
+        IndMatches & matches = descType.second;
+        sortMatches_byDistanceRatio(matches);
+      }
     }
   }
 
@@ -364,11 +341,7 @@
 
   // export putative matches
   if(savePutativeMatches)
-<<<<<<< HEAD
     Save(mapPutativesMatches, (fs::path(matchesFolder) / "putativeMatches").string(), fileExtension, matchFilePerImage);
-=======
-    Save(mapPutativesMatches, matchesFolder, "putative." + fileExtension, matchFilePerImage);
->>>>>>> 307ba988
 
   ALICEVISION_LOG_INFO("Task (Regions Matching) done in (s): " + std::to_string(timer.elapsed()));
 
@@ -408,125 +381,90 @@
   //    - Use an upper bound for the a contrario estimated threshold
 
   timer.reset();
-  ALICEVISION_LOG_INFO("Geometric filtering [method: " << matchingImageCollection::longNotation(geometricModel) << "]" );
-
-<<<<<<< HEAD
+
   matching::PairwiseMatches geometricMatches;
 
-  for(const matchingImageCollection::EGeometricModel geometricModel : geometricModelsToCompute)
-  {
-    matching::PairwiseMatches geometricModelMatches;
-
-    ALICEVISION_LOG_INFO("Using geometric model: " << matchingImageCollection::EGeometricModel_enumToString(geometricModel));
-
-    switch(geometricModel)
-=======
-  matching::PairwiseMatches map_GeometricMatches;
-  switch(matchingImageCollection::EGeometricFilterType_stringToEnum(geometricModel))
-  {
-    case matchingImageCollection::HOMOGRAPHY_MATRIX:
-    {
-      const bool bGeometric_only_guided_matching = true;
-      geometricFilter.Robust_model_estimation(GeometricFilterMatrix_H_AC(std::numeric_limits<double>::infinity(), maxIteration),
+  ALICEVISION_LOG_INFO("Geometric filtering: using " << matchingImageCollection::EGeometricFilterType_enumToString(geometricFilterType));
+
+  switch(geometricFilterType)
+  {
+
+    case EGeometricFilterType::NO_FILTERING:
+      geometricMatches = mapPutativesMatches;
+    break;
+
+    case EGeometricFilterType::FUNDAMENTAL_MATRIX:
+    {
+      matchingImageCollection::robustModelEstimation(geometricMatches,
+        &sfmData,
+        regionPerView,
+        GeometricFilterMatrix_F_AC(geometricErrorMax, maxIteration, geometricEstimator),
+        mapPutativesMatches,
+        guidedMatching);
+    }
+    break;
+
+    case EGeometricFilterType::ESSENTIAL_MATRIX:
+    {
+      matchingImageCollection::robustModelEstimation(geometricMatches,
+        &sfmData,
+        regionPerView,
+        GeometricFilterMatrix_E_AC(std::numeric_limits<double>::infinity(), maxIteration),
+        mapPutativesMatches,
+        guidedMatching);
+
+      // perform an additional check to remove pairs with poor overlap
+      std::vector<PairwiseMatches::key_type> toRemoveVec;
+      for(PairwiseMatches::const_iterator iterMap = geometricMatches.begin();
+        iterMap != geometricMatches.end(); ++iterMap)
+      {
+        const size_t putativePhotometricCount = mapPutativesMatches.find(iterMap->first)->second.getNbAllMatches();
+        const size_t putativeGeometricCount = iterMap->second.getNbAllMatches();
+        const float ratio = putativeGeometricCount / (float)putativePhotometricCount;
+        if (putativeGeometricCount < 50 || ratio < .3f)
+          toRemoveVec.push_back(iterMap->first); // the image pair will be removed
+      }
+
+      // remove discarded pairs
+      for(std::vector<PairwiseMatches::key_type>::const_iterator iter = toRemoveVec.begin();
+          iter != toRemoveVec.end(); ++iter)
+        geometricMatches.erase(*iter);
+    }
+    break;
+
+    case EGeometricFilterType::HOMOGRAPHY_MATRIX:
+    {
+      const bool onlyGuidedMatching = true;
+      matchingImageCollection::robustModelEstimation(geometricMatches,
+        &sfmData,
+        regionPerView,
+        GeometricFilterMatrix_H_AC(std::numeric_limits<double>::infinity(), maxIteration),
         mapPutativesMatches, guidedMatching,
-        bGeometric_only_guided_matching ? -1.0 : 0.6);
-      map_GeometricMatches = geometricFilter.Get_geometric_matches();
+        onlyGuidedMatching ? -1.0 : 0.6);
     }
     break;
-    case matchingImageCollection::HOMOGRAPHY_GROWING:
-    {
-      geometricFilter.Robust_model_estimation(GeometricFilterMatrix_HGrowing(std::numeric_limits<double>::infinity(), maxIteration),
-        mapPutativesMatches, guidedMatching);
-      map_GeometricMatches = geometricFilter.Get_geometric_matches();
+
+    case EGeometricFilterType::HOMOGRAPHY_GROWING:
+    {
+      matchingImageCollection::robustModelEstimation(geometricMatches,
+        &sfmData,
+        regionPerView,
+        GeometricFilterMatrix_HGrowing(std::numeric_limits<double>::infinity(), maxIteration),
+        mapPutativesMatches,
+        guidedMatching);
     }
     break;
-    case matchingImageCollection::FUNDAMENTAL_MATRIX:
-    {
-      geometricFilter.Robust_model_estimation(GeometricFilterMatrix_F_AC(geometricErrorMax, maxIteration, geometricEstimator),
-        mapPutativesMatches, guidedMatching);
-      map_GeometricMatches = geometricFilter.Get_geometric_matches();
-    }
-    break;
-    case matchingImageCollection::ESSENTIAL_MATRIX:
->>>>>>> 307ba988
-    {
-      case EGeometricModel::HOMOGRAPHY_MATRIX:
-      {
-        const bool onlyGuidedMatching = true;
-        matchingImageCollection::robustModelEstimation(geometricModelMatches,
-          &sfmData,
-          regionPerView,
-          GeometricFilterMatrix_H_AC(std::numeric_limits<double>::infinity(), maxIteration),
-          mapPutativesMatches, guidedMatching,
-          onlyGuidedMatching ? -1.0 : 0.6);
-      }
-      break;
-      case EGeometricModel::FUNDAMENTAL_MATRIX:
-      {
-        matchingImageCollection::robustModelEstimation(geometricModelMatches,
-          &sfmData,
-          regionPerView,
-          GeometricFilterMatrix_F_AC(geometricErrorMax, maxIteration, geometricEstimator),
-          mapPutativesMatches,
-          guidedMatching);
-      }
-      break;
-      case EGeometricModel::ESSENTIAL_MATRIX:
-      {
-        matchingImageCollection::robustModelEstimation(geometricModelMatches,
-          &sfmData,
-          regionPerView,
-          GeometricFilterMatrix_E_AC(std::numeric_limits<double>::infinity(), maxIteration),
-          mapPutativesMatches,
-          guidedMatching);
-
-        // perform an additional check to remove pairs with poor overlap
-        std::vector<PairwiseMatches::key_type> toRemoveVec;
-        for(PairwiseMatches::const_iterator iterMap = geometricModelMatches.begin();
-          iterMap != geometricModelMatches.end(); ++iterMap)
-        {
-          const size_t putativePhotometricCount = mapPutativesMatches.find(iterMap->first)->second.getNbAllMatches();
-          const size_t putativeGeometricCount = iterMap->second.getNbAllMatches();
-          const float ratio = putativeGeometricCount / (float)putativePhotometricCount;
-          if (putativeGeometricCount < 50 || ratio < .3f)
-            toRemoveVec.push_back(iterMap->first); // the image pair will be removed
-        }
-
-        // remove discarded pairs
-        for(std::vector<PairwiseMatches::key_type>::const_iterator iter = toRemoveVec.begin();
-            iter != toRemoveVec.end(); ++iter)
-          geometricModelMatches.erase(*iter);
-      }
-      break;
-    }
-
-    ALICEVISION_LOG_INFO(std::to_string(geometricModelMatches.size()) + " geometric image pair matches:");
-    for(const auto& matchGeo: geometricModelMatches)
-      ALICEVISION_LOG_INFO("\t- image pair (" + std::to_string(matchGeo.first.first) + ", " + std::to_string(matchGeo.first.second) + ") contains " + std::to_string(matchGeo.second.getNbAllMatches()) + " geometric matches.");
-
-    for(const auto& matchesPerView: geometricModelMatches)
-    {
-      for(const auto& matchesPerDesc : matchesPerView.second)
-      {
-        IndMatches& dstMatches = geometricMatches[matchesPerView.first][matchesPerDesc.first];
-        dstMatches.insert(dstMatches.end(), matchesPerDesc.second.begin(), matchesPerDesc.second.end());
-        IndMatch::getDeduplicated(dstMatches);
-      }
-    }
-<<<<<<< HEAD
-=======
-    break;
-    case matchingImageCollection::NO_FILTERING:
-        map_GeometricMatches = mapPutativesMatches;
-    break;
->>>>>>> 307ba988
-  }
+  }
+
+  ALICEVISION_LOG_INFO(std::to_string(geometricMatches.size()) + " geometric image pair matches:");
+  for(const auto& matchGeo: geometricMatches)
+    ALICEVISION_LOG_INFO("\t- image pair (" + std::to_string(matchGeo.first.first) + ", " + std::to_string(matchGeo.first.second) + ") contains " + std::to_string(matchGeo.second.getNbAllMatches()) + " geometric matches.");
 
   // grid filtering
   ALICEVISION_LOG_INFO("Grid filtering");
 
   PairwiseMatches finalMatches;
-
+  
   {
     for(const auto& geometricMatch: geometricMatches)
     {
