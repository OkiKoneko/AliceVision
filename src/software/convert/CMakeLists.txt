## AliceVision
## Convertion software

# Software PROPERTY FOLDER is 'Software/Convert'
set(FOLDER_SOFTWARE_CONVERT "Software/Convert")

if(ALICEVISION_BUILD_SFM)
# Convert SfMData format (from one to another)
alicevision_add_software(aliceVision_convertSfMFormat
  SOURCE main_convertSfMFormat.cpp
  FOLDER ${FOLDER_SOFTWARE_CONVERT}
  LINKS aliceVision_system
        aliceVision_feature
        aliceVision_sfmData
        aliceVision_sfmDataIO
        Boost::program_options
        Boost::filesystem
        Boost::system
)

# Convert float descriptors to unsigned char
alicevision_add_software(aliceVision_convertFloatDescriptorToUchar
  SOURCE main_convertFloatDescriptorToUchar.cpp
  FOLDER ${FOLDER_SOFTWARE_CONVERT}
  LINKS aliceVision_localization
        aliceVision_feature
        Boost::program_options
        Boost::filesystem
        Boost::boost
        Boost::timer
)
endif()

# Convert image to EXR
alicevision_add_software(aliceVision_convertRAW
  SOURCE main_convertRAW.cpp
  FOLDER ${FOLDER_SOFTWARE_CONVERT}
  LINKS aliceVision_system
        aliceVision_image
        Boost::program_options
        Boost::filesystem
)

if(ALICEVISION_BUILD_HDR)
# Convert LDR to HDR
alicevision_add_software(aliceVision_convertLDRToHDR
  SOURCE main_convertLDRToHDR.cpp
  FOLDER ${FOLDER_SOFTWARE_CONVERT}
  LINKS aliceVision_system
        aliceVision_image
        aliceVision_hdr
<<<<<<< HEAD
        Boost::program_options
        Boost::filesystem
=======
        aliceVision_sfmData
        aliceVision_sfmDataIO
        ${Boost_LIBRARIES}
>>>>>>> 96e705c7
)
endif()<|MERGE_RESOLUTION|>--- conflicted
+++ resolved
@@ -49,13 +49,9 @@
   LINKS aliceVision_system
         aliceVision_image
         aliceVision_hdr
-<<<<<<< HEAD
+        aliceVision_sfmData
+        aliceVision_sfmDataIO
         Boost::program_options
         Boost::filesystem
-=======
-        aliceVision_sfmData
-        aliceVision_sfmDataIO
-        ${Boost_LIBRARIES}
->>>>>>> 96e705c7
 )
 endif()