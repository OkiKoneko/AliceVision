--- conflicted
+++ resolved
@@ -33,15 +33,9 @@
  * @param[in] folder: folder containing the match files
  */
 bool LoadMatchFilePerImage(
-<<<<<<< HEAD
   PairwiseMatches& matches,
   const std::set<IndexT>& viewsKeys,
   const std::string& folder);
-=======
-  PairwiseMatches & matches,
-  const std::set<IndexT> & viewsKeys,
-  const std::string & folder);
->>>>>>> 307ba988
 
 /**
  * @brief Load match files.
@@ -83,15 +77,9 @@
  *            or one match file per image
  */
 bool Save(
-<<<<<<< HEAD
   const PairwiseMatches& matches,
   const std::string& folder,
   const std::string& extension,
-=======
-  const PairwiseMatches & matches,
-  const std::string & folder,
-  const std::string & extension,
->>>>>>> 307ba988
   bool matchFilePerImage);
 
 }  // namespace matching
